"use client";

import { useChat } from "@ai-sdk/react";
import {
  CopyIcon,
  DatabaseIcon,
  FileUpIcon,
  GlobeIcon,
  PaperclipIcon,
  RefreshCcwIcon,
} from "lucide-react";
import { Fragment, useState } from "react";
import { Action, Actions } from "@/components/ai-elements/actions";
import {
  Conversation,
  ConversationContent,
  ConversationScrollButton,
} from "@/components/ai-elements/conversation";
import { Loader } from "@/components/ai-elements/loader";
import { Message, MessageContent } from "@/components/ai-elements/message";
import {
  PromptInput,
  PromptInputActionAddAttachments,
  PromptInputActionMenu,
  PromptInputActionMenuContent,
  PromptInputActionMenuTrigger,
  PromptInputAttachment,
  PromptInputAttachments,
  PromptInputBody,
  type PromptInputMessage,
  PromptInputSubmit,
  PromptInputTextarea,
  PromptInputToolbar,
  PromptInputTools,
} from "@/components/ai-elements/prompt-input";
import {
  Reasoning,
  ReasoningContent,
  ReasoningTrigger,
} from "@/components/ai-elements/reasoning";
import { Response } from "@/components/ai-elements/response";
import {
  Source,
  Sources,
  SourcesContent,
  SourcesTrigger,
} from "@/components/ai-elements/sources";
import {
  Tool,
  ToolContent,
  ToolHeader,
  ToolInput,
  ToolOutput,
} from "@/components/ai-elements/tool";
import { Button } from "@/components/ui/button";
import {
  DropdownMenu,
  DropdownMenuCheckboxItem,
  DropdownMenuContent,
  DropdownMenuItem,
  DropdownMenuSeparator,
  DropdownMenuSub,
  DropdownMenuSubContent,
  DropdownMenuSubTrigger,
  DropdownMenuTrigger,
} from "@/components/ui/dropdown-menu";
import { loadAllProviders } from "@/lib/providers/loader";

// Generic tool part type
type ToolPart<TName extends string, TInput = unknown> = {
  type: `tool-${TName}`;
  state:
    | "input-streaming"
    | "input-available"
    | "output-available"
    | "output-error";
  input?: TInput;
  output?: unknown;
  errorText?: string;
};

// Tool part types
type TavilySearchToolPart = ToolPart<"tavilySearch", { query: string }>;
type ExaSearchToolPart = ToolPart<"exaSearch", { query: string }>;
type PerplexitySearchToolPart = ToolPart<"perplexitySearch", { query: string }>;
type RAGQueryToolPart = ToolPart<
  "ragQuery",
  { query: string; topK?: number; collectionName?: string }
>;

// Dynamically load all available providers
const providers = loadAllProviders();

<<<<<<< HEAD
// Tool rendering configuration
const TOOL_CONFIG = {
  "tool-tavilySearch": { title: "Web Search (Tavily)" },
  "tool-exaSearch": { title: "Web Search (Exa)" },
  "tool-perplexitySearch": { title: "Web Search (Perplexity)" },
  "tool-ragQuery": { title: "Document Search (RAG)" },
} as const;
=======
// Helper function for file upload to RAG
async function uploadFilesToRAG(files: File[]) {
  const formData = new FormData();
  files.forEach((file) => {
    formData.append("files", file);
  });

  const response = await fetch("/api/rag/ingest", {
    method: "POST",
    body: formData,
  });

  if (!response.ok) {
    throw new Error("Upload failed");
  }

  return response.json();
}
const searchProviderOptions = [
  { id: "tavily" as const, label: "Tavily Search" },
  { id: "exa" as const, label: "Exa Search" },
  { id: "perplexity" as const, label: "Perplexity Search" },
  { id: "bing" as const, label: "Bing Search (Coming Soon)", disabled: true },
];
>>>>>>> 70968560

export default function AIElementsChatShowcase() {
  const [model, setModel] = useState<string>("openai/gpt-5-nano");
  const [searchProviders, setSearchProviders] = useState<string[]>([]);
  const [ragEnabled, setRagEnabled] = useState<boolean>(false);
  const [uploading, setUploading] = useState(false);

  // Get current model's provider and name for display
  const currentModel = providers
    .flatMap((p) => p.models.map((m) => ({ ...m, providerName: p.name })))
    .find((m) => m.id === model) || {
    ...providers[0].models[0],
    providerName: providers[0].name,
  };

  const {
    messages,
    sendMessage,
    status,
    regenerate: originalRegenerate,
  } = useChat();

  // Custom regenerate function that includes our body parameters
  const regenerate = () => {
    originalRegenerate({
      body: {
        model: model,
        webSearch: searchProviders.length > 0,
        searchProviders: searchProviders,
        rag: ragEnabled,
      },
    });
  };

  const handleSubmit = async (message: PromptInputMessage) => {
    // Guard against submits while not ready
    if (status !== "ready") return;

    const hasText = Boolean(message.text);
    const hasAttachments = Boolean(message.files?.length);

    if (!(hasText || hasAttachments)) {
      return;
    }

    let processedFiles = message.files;

    // Convert blob URLs to base64 data URLs for AI model compatibility
    if (message.files && message.files.length > 0) {
      processedFiles = await Promise.all(
        message.files.map(async (file) => {
          // Check if the URL is a blob URL that needs conversion
          if (file.url?.startsWith("blob:")) {
            try {
              // Fetch the blob data
              const response = await fetch(file.url);
              const blob = await response.blob();

              // Convert blob to base64 data URL
              return new Promise<typeof file>((resolve) => {
                const reader = new FileReader();
                reader.onload = () => {
                  resolve({
                    ...file,
                    url: reader.result as string, // This will be a base64 data URL
                  });
                };
                reader.readAsDataURL(blob);
              });
            } catch (error) {
              console.error("Error converting blob URL to base64:", error);
              return file; // Return original file if conversion fails
            }
          }
          return file; // Return file as-is if it's already a data URL
        }),
      );
    }

    sendMessage(
      {
        text: message.text ?? "",
        files: processedFiles,
      },
      {
        body: {
          model: model,
          webSearch: searchProviders.length > 0,
          searchProviders: searchProviders,
          rag: ragEnabled,
        },
      },
    );
  };

  return (
    <div className="min-h-screen bg-background">
      <div className="container mx-auto p-4">
        <div className="max-w-4xl mx-auto">
          {/* Header */}
          <div className="mb-8">
            <h1 className="text-3xl font-bold mb-2">AI Elements Chat</h1>
            <p className="text-muted-foreground">
              Enhanced chat interface with file attachments, model selection,
              and web search
            </p>
          </div>

          <div className="flex flex-col h-[calc(100vh-200px)]">
            <Conversation className="h-full">
              <ConversationContent>
                {messages.map((message) => (
                  <div key={message.id}>
                    {/* Sources - render as soon as any source is available */}
                    {message.role === "assistant" &&
                      message.parts.some(
                        (part) => part.type === "source-url",
                      ) && (
                        <Sources>
                          <SourcesTrigger
                            count={
                              message.parts.filter(
                                (part) => part.type === "source-url",
                              ).length
                            }
                          />
                          {message.parts
                            .filter((part) => part.type === "source-url")
                            .map((part, i) => (
                              <SourcesContent key={`${message.id}-${i}`}>
                                <Source
                                  key={`${message.id}-${i}`}
                                  href={part.url}
                                  title={part.url}
                                />
                              </SourcesContent>
                            ))}
                        </Sources>
                      )}

                    {/* Message Parts - Maintain original order */}
                    {(() => {
                      const textParts = message.parts.filter(
                        (part) => part.type === "text",
                      );
                      const fileParts = message.parts.filter(
                        (part) => part.type === "file",
                      );
                      let hasRenderedUserContent = false;

                      return (
                        <Fragment>
                          {message.parts.map((part, i) => {
                            switch (part.type) {
                              case "text":
                              case "file":
                                // Group text and files together, but only render once
                                if (
                                  !hasRenderedUserContent &&
                                  (textParts.length > 0 || fileParts.length > 0)
                                ) {
                                  hasRenderedUserContent = true;
                                  return (
                                    <Fragment key={`content-${message.id}`}>
                                      <Message from={message.role}>
                                        <MessageContent>
                                          <div className="flex flex-col gap-3">
                                            {/* Render file attachments first */}
                                            {fileParts.length > 0 && (
                                              <div className="flex flex-wrap gap-2">
                                                {fileParts.map(
                                                  (filePart, fileIndex) => (
                                                    <div
                                                      key={`file-${message.id}-${fileIndex}`}
                                                    >
                                                      {filePart.mediaType?.startsWith(
                                                        "image/",
                                                      ) ? (
                                                        <img
                                                          src={filePart.url}
                                                          alt={
                                                            filePart.filename ||
                                                            "attachment"
                                                          }
                                                          className="max-w-48 max-h-48 rounded-lg border object-cover"
                                                        />
                                                      ) : (
                                                        <div className="flex items-center gap-2 p-2 border rounded-lg bg-muted">
                                                          <PaperclipIcon className="size-4 text-muted-foreground" />
                                                          <span className="text-sm font-medium">
                                                            {filePart.filename ||
                                                              "attachment"}
                                                          </span>
                                                        </div>
                                                      )}
                                                    </div>
                                                  ),
                                                )}
                                              </div>
                                            )}

                                            {/* Render text content */}
                                            {textParts.map(
                                              (textPart, textIndex) => (
                                                <Response
                                                  key={`text-${message.id}-${textIndex}`}
                                                >
                                                  {textPart.text}
                                                </Response>
                                              ),
                                            )}
                                          </div>
                                        </MessageContent>
                                      </Message>

                                      {/* Actions for assistant messages */}
                                      {message.role === "assistant" &&
                                        textParts.length > 0 && (
                                          <Actions className="mt-2">
                                            <Action
                                              onClick={() => regenerate()}
                                              tooltip="Retry"
                                            >
                                              <RefreshCcwIcon className="size-3" />
                                            </Action>
                                            <Action
                                              onClick={() =>
                                                navigator.clipboard.writeText(
                                                  textParts
                                                    .map((part) => part.text)
                                                    .join("\n"),
                                                )
                                              }
                                              tooltip="Copy"
                                            >
                                              <CopyIcon className="size-3" />
                                            </Action>
                                          </Actions>
                                        )}
                                    </Fragment>
                                  );
                                }
                                return null;

                              case "reasoning":
                                return (
                                  <Reasoning
                                    key={`${message.id}-${i}`}
                                    className="w-full"
                                    isStreaming={
                                      status === "streaming" &&
                                      message.id === messages.at(-1)?.id &&
                                      part === message.parts.at(-1)
                                    }
                                  >
                                    <ReasoningTrigger />
                                    <ReasoningContent>
                                      {part.text}
                                    </ReasoningContent>
                                  </Reasoning>
                                );

                              case "source-url":
                                // Sources are rendered above, skip them here
                                return null;

                              case "tool-tavilySearch":
                              case "tool-exaSearch":
                              case "tool-perplexitySearch":
                              case "tool-ragQuery": {
                                const config =
                                  TOOL_CONFIG[
                                    part.type as keyof typeof TOOL_CONFIG
                                  ];
                                if (!config) return null;

                                const toolPart = part as unknown as
                                  | TavilySearchToolPart
                                  | ExaSearchToolPart
                                  | PerplexitySearchToolPart
                                  | RAGQueryToolPart;

                                return (
                                  <Tool
                                    key={`${message.id}-${i}`}
                                    defaultOpen={
                                      toolPart.state === "output-error"
                                    }
                                  >
                                    <ToolHeader
                                      title={config.title}
                                      type={toolPart.type}
                                      state={toolPart.state}
                                    />
                                    <ToolContent>
                                      {toolPart.input ? (
                                        <ToolInput input={toolPart.input} />
                                      ) : null}
                                      {toolPart.output || toolPart.errorText ? (
                                        <ToolOutput
                                          output={toolPart.output}
                                          errorText={toolPart.errorText}
                                        />
                                      ) : null}
                                    </ToolContent>
                                  </Tool>
                                );
                              }

                              case "step-start":
                                // Step boundary - render a separator
                                return i > 0 ? (
                                  <div
                                    key={`${message.id}-${i}`}
                                    className="text-gray-500"
                                  >
                                    <hr className="my-2 border-gray-300" />
                                  </div>
                                ) : null;

                              default:
                                return null;
                            }
                          })}
                        </Fragment>
                      );
                    })()}
                  </div>
                ))}
                {status === "submitted" && <Loader />}
              </ConversationContent>
              <ConversationScrollButton />
            </Conversation>

            <PromptInput
              onSubmit={handleSubmit}
              className="mt-4"
              globalDrop
              multiple
            >
              <PromptInputBody>
                <PromptInputAttachments>
                  {(attachment) => <PromptInputAttachment data={attachment} />}
                </PromptInputAttachments>
                <PromptInputTextarea placeholder="Type your message..." />
              </PromptInputBody>
              <PromptInputToolbar>
                <PromptInputTools>
                  <PromptInputActionMenu>
                    <PromptInputActionMenuTrigger />
                    <PromptInputActionMenuContent>
                      <PromptInputActionAddAttachments />
                    </PromptInputActionMenuContent>
                  </PromptInputActionMenu>
                  {/* RAG File Upload */}
                  <label>
                    <Button
                      variant="outline"
                      size="sm"
                      className="h-8"
                      disabled={uploading}
                      asChild
                    >
                      <span>
                        <FileUpIcon size={16} />
                        <span>
                          {uploading ? "Uploading..." : "Upload Docs"}
                        </span>
                      </span>
                    </Button>
                    <input
                      type="file"
                      multiple
                      className="hidden"
                      accept=".txt,.md,.json,.csv"
                      onChange={async (e) => {
                        if (!e.target.files || e.target.files.length === 0)
                          return;

                        const files = Array.from(e.target.files);
                        setUploading(true);

                        try {
                          const result = await uploadFilesToRAG(files);
                          alert(
                            `✅ Success! Indexed ${result.totalChunks} chunks from ${files.length} file(s)`,
                          );
                        } catch (error) {
                          alert(
                            `❌ Upload failed: ${error instanceof Error ? error.message : "Unknown error"}`,
                          );
                        } finally {
                          setUploading(false);
                          e.target.value = "";
                        }
                      }}
                    />
                  </label>
                  <Button
                    variant={ragEnabled ? "default" : "ghost"}
                    size="sm"
                    className="h-8"
                    onClick={() => setRagEnabled(!ragEnabled)}
                  >
                    <DatabaseIcon size={16} />
                    <span>RAG {ragEnabled ? "ON" : "OFF"}</span>
                  </Button>
                  <DropdownMenu>
                    <DropdownMenuTrigger asChild>
                      <Button
                        variant={
                          searchProviders.length > 0 ? "default" : "ghost"
                        }
                        size="sm"
                        className="h-8"
                      >
                        <GlobeIcon size={16} />
                        <span>
                          {searchProviders.length === 0
                            ? "Search"
                            : `Search (${searchProviders.length})`}
                        </span>
                      </Button>
                    </DropdownMenuTrigger>
                    <DropdownMenuContent align="end" className="w-56">
                      {searchProviderOptions.map((option) => (
                        <DropdownMenuCheckboxItem
                          key={option.id}
                          checked={searchProviders.includes(option.id)}
                          onCheckedChange={(checked) => {
                            if (checked) {
                              setSearchProviders([
                                ...searchProviders,
                                option.id,
                              ]);
                            } else {
                              setSearchProviders(
                                searchProviders.filter((p) => p !== option.id),
                              );
                            }
                          }}
                          disabled={option.disabled}
                        >
                          {option.label}
                        </DropdownMenuCheckboxItem>
                      ))}
                    </DropdownMenuContent>
                  </DropdownMenu>
                  {/* Nested Model Selection with Provider Hover Submenus */}
                  <DropdownMenu>
                    <DropdownMenuTrigger asChild>
                      <Button
                        variant="outline"
                        size="sm"
                        className="h-8 justify-between"
                      >
                        <span className="flex items-center gap-1">
                          <span className="text-xs text-muted-foreground">
                            {currentModel.providerName}
                          </span>
                          <span>{currentModel.name}</span>
                        </span>
                      </Button>
                    </DropdownMenuTrigger>
                    <DropdownMenuContent align="end" className="w-64">
                      {providers.map((provider, index) => (
                        <div key={provider.id}>
                          <DropdownMenuSub>
                            <DropdownMenuSubTrigger>
                              <span className="flex items-center gap-2">
                                <span className="font-medium">
                                  {provider.name}
                                </span>
                                <span className="text-xs text-muted-foreground">
                                  ({provider.models.length} models)
                                </span>
                              </span>
                            </DropdownMenuSubTrigger>
                            <DropdownMenuSubContent className="w-56 max-h-80 overflow-y-auto">
                              {provider.models.map((modelOption) => (
                                <DropdownMenuItem
                                  key={modelOption.id}
                                  onClick={() => setModel(modelOption.id)}
                                  className="flex items-center justify-between"
                                >
                                  <span>{modelOption.name}</span>
                                  {model === modelOption.id && (
                                    <span className="text-xs text-primary">
                                      ✓
                                    </span>
                                  )}
                                </DropdownMenuItem>
                              ))}
                            </DropdownMenuSubContent>
                          </DropdownMenuSub>
                          {index < providers.length - 1 && (
                            <DropdownMenuSeparator />
                          )}
                        </div>
                      ))}
                    </DropdownMenuContent>
                  </DropdownMenu>
                </PromptInputTools>
                <PromptInputSubmit
                  disabled={status !== "ready"}
                  status={status}
                />
              </PromptInputToolbar>
            </PromptInput>
          </div>
        </div>
      </div>
    </div>
  );
}<|MERGE_RESOLUTION|>--- conflicted
+++ resolved
@@ -91,7 +91,6 @@
 // Dynamically load all available providers
 const providers = loadAllProviders();
 
-<<<<<<< HEAD
 // Tool rendering configuration
 const TOOL_CONFIG = {
   "tool-tavilySearch": { title: "Web Search (Tavily)" },
@@ -99,7 +98,6 @@
   "tool-perplexitySearch": { title: "Web Search (Perplexity)" },
   "tool-ragQuery": { title: "Document Search (RAG)" },
 } as const;
-=======
 // Helper function for file upload to RAG
 async function uploadFilesToRAG(files: File[]) {
   const formData = new FormData();
@@ -124,7 +122,6 @@
   { id: "perplexity" as const, label: "Perplexity Search" },
   { id: "bing" as const, label: "Bing Search (Coming Soon)", disabled: true },
 ];
->>>>>>> 70968560
 
 export default function AIElementsChatShowcase() {
   const [model, setModel] = useState<string>("openai/gpt-5-nano");
